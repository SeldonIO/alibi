--- conflicted
+++ resolved
@@ -29,21 +29,12 @@
     strategy:
       matrix:
         os: [ubuntu-latest]
-<<<<<<< HEAD
         python-version: [ '3.7', '3.8', '3.9', '3.10' ]
         include: # Run macos and windows tests on only one python version
           - os: windows-latest 
             python-version:  '3.9'  # PyTorch doesn't yet have 3.10 support on Windows (https://pytorch.org/get-started/locally/#windows-python) 
           - os: macos-latest 
             python-version:  '3.10'
-=======
-        python-version: [ '3.7', '3.8', '3.9' ]
-        include: # Run macos and windows tests on python 3.9 only
-          - os: windows-latest
-            python-version:  '3.9'
-          - os: macos-latest
-            python-version:  '3.9'
->>>>>>> 7effb5f8
 
     steps:
       - name: Checkout code
