--- conflicted
+++ resolved
@@ -14,8 +14,4 @@
       - id: mypy
         additional_dependencies: [
           types-requests>=2.25.0,
-<<<<<<< HEAD
-          types-attrs>=19.1.0,
-=======
->>>>>>> 7effb5f8
         ]