--- conflicted
+++ resolved
@@ -16,16 +16,7 @@
         'shap>=0.40.0, <0.42.0',  # versioning: https://github.com/SeldonIO/alibi/issues/333
         'numba>=0.50.0, !=0.54.0, <0.58.0',  # Avoid 0.54 due to: https://github.com/SeldonIO/alibi/issues/466
     ],
-<<<<<<< HEAD
-    'tensorflow': ['tensorflow>=2.0.0, !=2.6.0, !=2.6.1, <2.12.0'],
-    'torch': ['torch>=1.9.0, <3.0.0'],
-    'all': [
-        'ray>=0.8.7, <3.0.0',
-        'shap>=0.40.0, <0.42.0',
-        'numba>=0.50.0, !=0.54.0, <0.57.0',
-        'tensorflow>=2.0.0, !=2.6.0, !=2.6.1, <2.12.0',
-        'torch>=1.9.0, <3.0.0'
-=======
+
     'tensorflow': ['tensorflow>=2.0.0, !=2.6.0, !=2.6.1, <2.13.0'],
     'torch': ['torch>=1.9.0, <2.0.0'],
     'all': [
@@ -33,8 +24,7 @@
         'shap>=0.40.0, <0.42.0',
         'numba>=0.50.0, !=0.54.0, <0.58.0',
         'tensorflow>=2.0.0, !=2.6.0, !=2.6.1, <2.13.0',
-        'torch>=1.9.0, <2.0.0'
->>>>>>> c2da0124
+        'torch>=1.9.0, <3.0.0'
     ]
 }
 
