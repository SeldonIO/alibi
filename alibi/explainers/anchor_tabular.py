from .anchor_base import AnchorBaseBeam
from .anchor_explanation import AnchorExplanation
from alibi.utils.discretizer import Discretizer
from collections import OrderedDict, defaultdict
from itertools import accumulate
import numpy as np
from typing import Callable, Dict, DefaultDict, Tuple, Any, Set


class AnchorTabular(object):

    def __init__(self, predict_fn: Callable, feature_names: list, categorical_names: dict = None,
                 seed: int = None) -> None:
        """
        Initialize the anchor tabular explainer.

        Parameters
        ----------
        predict_fn
            Model prediction function
        feature_names
            List with feature names
        categorical_names
            Dictionary where keys are feature columns and values are the categories for the feature
        seed
            Used to set the random number generator for repeatability purposes
        """

        np.random.seed(seed)

        # check if predict_fn returns predicted class or prediction probabilities for each class
        # if needed adjust predict_fn so it returns the predicted class
        if np.argmax(predict_fn(np.zeros([1, len(feature_names)])).shape) == 0:
            self.predict_fn = predict_fn
        else:
            self.predict_fn = lambda x: np.argmax(predict_fn(x), axis=1)

        # define column indices of categorical and numerical (aka continuous) features
        if categorical_names:
            self.categorical_features = sorted(categorical_names.keys())
        else:
            self.categorical_features = []

        self.numerical_features = [x for x in range(len(feature_names)) if x not in self.categorical_features]

        self.feature_names = feature_names
        if categorical_names:
            self.feature_values = categorical_names.copy()  # dict with {col: categorical feature values}
        else:
            self.feature_values = {}

        self.val2idx = {}       # type: Dict[int, DefaultDict[Any, Any]]
        self.cat_lookup = {}    # type: Dict[int, int]
        self.ord_lookup = {}    # type: Dict[int, set]
        self.enc2feat_idx = {}  # type: Dict[int, int]

    def fit(self, train_data: np.ndarray, disc_perc: tuple = (25, 50, 75)) -> None:
        """
        Fit discretizer to train data to bin numerical features into ordered bins and compute statistics for numerical
        features. Create a mapping between the bin numbers of each discretised numerical feature and the row id in the
        training set where it occurs


        Parameters
        ----------
        train_data
            Representative sample from the training data
        disc_perc
            List with percentiles (int) used for discretization
        """
        self.train_data = train_data
        self.n_records = train_data.shape[0]

        # discretization of ordinal features
        self.disc = Discretizer(self.train_data, self.numerical_features, self.feature_names, percentiles=disc_perc)
        self.d_train_data = self.disc.discretize(self.train_data)
        self.feature_values.update(self.disc.feature_intervals)

        self.min, self.max = np.full(train_data.shape[1], np.nan), np.full(train_data.shape[1], np.nan)
        self.min[self.numerical_features] = np.min(train_data[:, self.numerical_features], axis=0)
        self.max[self.numerical_features] = np.max(train_data[:, self.numerical_features], axis=0)

        # key (int): feat. col ID. value is a dict where each int represents a bin value or value of categorical
        # variable. Each value in this dict is a set of training data rows where that value is found
        val2idx = {col_id: defaultdict(lambda: None) for col_id in self.numerical_features + self.categorical_features}
        for feat in val2idx:
            for value in range(len(self.feature_values[feat])):
                val2idx[feat][value] = (self.d_train_data[:, feat] == value).nonzero()[0]
        self.val2idx = val2idx

    def build_sampling_lookups(self, X: np.ndarray) -> None:
        """ An encoding of the feature IDs is created by assigning each bin of a discretized numerical variable and each
         categorical variable a unique index. For a dataset containg, e.g., a numerical variable with 5 bins and
         3 categorical variables, indices 0 - 4 represent bins of the numerical variable whereas indices 5, 6, 7
         represent the encoded indices of the categorical variables (but see note for caviats). The encoding is
         necessary so that the different ranges of the numerical variable can be sampled during anchor construction.
        These encoded feature IDs are keys of:
            - cat_lookup: maps categorical variables to their value in X (instance to be explained)
            - ord_lookup: maps discretized numerical variables to the bins they can be sampled from given X
            - enc2feat_idx: maps the encoded IDs to the original feature IDs

        Note: Each continuous variable has n_bins - 1 corresponding entries in ord_lookup.

        Parameters
        ---------
        X
            instance to be explained

        """

        X = self.disc.discretize(X.reshape(1, -1))[0]  # map continuous features to ordinal discrete variables

        if not self.numerical_features:  # data contains only categorical variables
            self.cat_lookup = dict(zip(self.categorical_features, X))
            self.enc2feat_idx = dict(zip(*[self.categorical_features]*2))
            return

        first_numerical_idx = np.searchsorted(self.categorical_features, self.numerical_features[0]).item()
        if first_numerical_idx > 0:  # First column(s) might contain categorical data
            for cat_enc_idx in range(0, first_numerical_idx):
                self.cat_lookup[cat_enc_idx] = X[cat_enc_idx]
                self.enc2feat_idx[cat_enc_idx] = cat_enc_idx

        ord_enc_idx = first_numerical_idx - 1  # -1 as increment comes first
        for i, feature in enumerate(self.numerical_features):
            n_bins = len(self.feature_values[feature])
            for bin_val in range(n_bins):
                ord_enc_idx += 1
                self.enc2feat_idx[ord_enc_idx] = feature
                # if feat. value falls in same or lower bin, sample from same or lower bin only ...
                if X[feature] <= bin_val != n_bins - 1:
                    self.ord_lookup[ord_enc_idx] = set(i for i in range(bin_val + 1))
                # if feat. value falls in a higher bin, sample from higher bins only
                elif X[feature] > bin_val:
                    self.ord_lookup[ord_enc_idx] = set(i for i in range(bin_val + 1, n_bins))
                else:
                    del self.enc2feat_idx[ord_enc_idx]
                    ord_enc_idx -= 1  # when a discretized feat. of the instance to be explained falls in the last bin

            # check if a categorical feature follows the current numerical feature & update mappings
            if i < len(self.numerical_features) - 1:
                n_categoricals = self.numerical_features[i + 1] - self.numerical_features[i] - 1
                if n_categoricals > 0:
                    cat_feat_idx = feature + 1
                    for cat_enc_idx in range(ord_enc_idx + 1, ord_enc_idx + 1 + n_categoricals):
                        self.cat_lookup[cat_enc_idx] = X[cat_feat_idx]
                        self.enc2feat_idx[cat_enc_idx] = cat_feat_idx
                        cat_feat_idx += 1
                    ord_enc_idx += n_categoricals

        # check if the last columns are categorical variables and update mappings
        last_num_idx = np.searchsorted(self.categorical_features, self.numerical_features[-1]).item()
        if last_num_idx != len(self.categorical_features):
            cat_enc_idx = max(self.ord_lookup.keys()) + 1
            for cat_feat_idx in range(self.numerical_features[-1] + 1, self.categorical_features[-1] + 1):
                self.cat_lookup[cat_enc_idx] = X[cat_feat_idx]
                self.enc2feat_idx[cat_enc_idx] = cat_feat_idx
                cat_enc_idx += 1

    def sample_from_train(self, anchor: list, val2idx: dict, ord_lookup: dict, cat_lookup: dict,
                          enc2feat_idx: dict, num_samples: int) -> Tuple[np.ndarray, np.ndarray, float]:
        """
        Sample data from training set but keep features in the anchor list the same
        as the feature value or bin (for ordinal features) as the instance to be explained.

        Parameters
        ----------
        anchor:
            Each int is an encoded feature id
        val2idx
            Mapping with keys feature column id (int). The values are dict with key (int) representing
            a bin number (discretized variables) or value (categorical variables) (0-indexed) and
            values a list of ints representing the row numbers in the training set where a record
            has the value indicated by the key.
        ord_lookup:
            Mapping of feature encoded ids to the bins from which data should be sampled (see
            build_sampling_lookups for details)
        cat_lookup
            Mapping of feature encoded ids to the values the corresponding feature in the instance
             to be explained takes (see build_sampling_lookups for details)
        enc2feat_idx
            Mapping between encoded feature IDs and feature IDs in the dataset
        num_samples
            Number of samples used when sampling from training set
        coverage
            the coverage of the anchor in the training data
        Returns
        -------

        samples
            Sampled data from training set
        d_samples
            Like samples, but continuous data is converted to oridinal discrete data (binned)
        """

        train = self.train_data
        d_train = self.d_train_data

        # Initialise samples randomly
        init_sample_idx = np.random.choice(range(train.shape[0]), num_samples, replace=True)
        samples = train[init_sample_idx]
        d_samples = d_train[init_sample_idx]
        if not anchor:
            return samples, d_samples, -1.0

        # bins one can sample from for each numerical feature (key: feat id)
        allowed_bins = {}  # type: Dict[int, Set[int]]
        # index of database rows (values) for each feature in anchor (key: feat id)
        allowed_rows = {}  # type: Dict[int, np.ndarray[int]]
        rand_sampled_feats = []  # feats for which there are not training records in the desired bin/with that value
        cat_enc_ids = [enc_id for enc_id in anchor if enc_id in cat_lookup.keys()]
        ord_enc_ids = [enc_id for enc_id in anchor if enc_id in ord_lookup.keys()]

        if cat_enc_ids:
            cat_feat_vals = [cat_lookup[idx] for idx in cat_enc_ids]
            cat_feat_ids = [enc2feat_idx[idx] for idx in cat_enc_ids]
            allowed_rows = {f_id: val2idx[f_id][f_val] for f_id, f_val in zip(cat_feat_ids, cat_feat_vals)}
            for feat_id, enc_id, val in zip(cat_feat_ids, cat_enc_ids, cat_feat_vals):
                if allowed_rows[feat_id].size == 0:
                    rand_sampled_feats.append((feat_id, 'c', val))
                    cat_feat_ids.remove(feat_id)

        ord_feat_ids = [enc2feat_idx[idx] for idx in ord_enc_ids]
        # determine bins from which ordinal data should be drawn
        for feat_id, enc_id in zip(ord_feat_ids, ord_enc_ids):
            # if encoded indices ref to the same feat, intersect the allowed bins to determine which bins to sample from
            if feat_id not in allowed_bins:
                allowed_bins[feat_id] = ord_lookup[enc_id]
            else:
                allowed_bins[feat_id] = allowed_bins[feat_id].intersection(ord_lookup[enc_id])

        # dict where keys are feature col. ids and values are lists containing row indices in train data which contain
        # data coming from the same bin (or range of bins)
        for feat_id in allowed_bins:  # NB: should scale since we don't query the whole DB every time!
            allowed_rows[feat_id] = np.concatenate([val2idx[feat_id][bin_id] for bin_id in allowed_bins[feat_id]])
            if allowed_rows[feat_id].size == 0:  # no instances in training data are in the specified bins ...
                rand_sampled_feats.append((feat_id, 'o', None))
        uniq_feat_ids = list(OrderedDict.fromkeys([enc2feat_idx[enc_idx] for enc_idx in anchor]))
        uniq_feat_ids = [feat for feat in uniq_feat_ids if feat not in [f for f, _, _ in rand_sampled_feats]]

        # for each partial anchor count number of samples available and find their indices
        partial_anchor_rows = list(accumulate([allowed_rows[feat] for feat in uniq_feat_ids],
                                              np.intersect1d))
        n_partial_anchors = np.array([len(n_records) for n_records in reversed(partial_anchor_rows)])
        coverage = n_partial_anchors[-1]/self.n_records
        # search num_samples in the list containing the number of training records containing each sub-anchor
        num_samples_pos = np.searchsorted(n_partial_anchors, num_samples)
        if num_samples_pos == 0:  # training set has more than num_samples records containing the anchor
            samples_idxs = np.random.choice(partial_anchor_rows[-1], num_samples)
            samples[:, uniq_feat_ids] = train[np.ix_(samples_idxs, uniq_feat_ids)]
            d_samples[:, uniq_feat_ids] = d_train[np.ix_(samples_idxs, uniq_feat_ids)]
            return samples, d_samples, coverage

        # search partial anchors in the training set and replace the remainder of the features
        start, n_anchor_feats = 0, len(partial_anchor_rows)
        uniq_feat_ids = list(reversed(uniq_feat_ids))
        start_idx = np.nonzero(n_partial_anchors)[0][0]  # skip anchors with no samples in the database
        end_idx = np.searchsorted(np.cumsum(n_partial_anchors), num_samples)
        for idx, n_samp in enumerate(n_partial_anchors[start_idx:end_idx + 1], start=start_idx):
            if num_samples >= n_samp:
                samp_idxs = partial_anchor_rows[n_anchor_feats - idx - 1]
                num_samples -= n_samp
            else:
                if num_samples <= partial_anchor_rows[n_anchor_feats - idx - 1].shape[0]:
                    samp_idxs = np.random.choice(partial_anchor_rows[n_anchor_feats - idx - 1], num_samples)
                else:
                    samp_idxs = np.random.choice(partial_anchor_rows[n_anchor_feats - idx - 1],
                                                 num_samples,
                                                 replace=True,
                                                 )
                n_samp = num_samples
            samples[start:start + n_samp, uniq_feat_ids[idx:]] = train[np.ix_(samp_idxs, uniq_feat_ids[idx:])]
            if idx > 0:
                feats_to_replace = uniq_feat_ids[:idx]
                to_replace = [np.random.choice(allowed_rows[feat], n_samp, replace=True) for feat in feats_to_replace]
                samples[start: start + n_samp, feats_to_replace] = np.array(to_replace).transpose()
            start += n_samp

        if rand_sampled_feats:
            for feat, var_type, val in rand_sampled_feats:
                if var_type == 'c':
                    fmt = "WARNING: No data records have {} feature with value {}. Setting all samples' values to {}!"
                    print(fmt.format(feat, val, val))
                    samples[:, feat] = val
                else:
                    fmt = "WARNING: For feature {}, no training data record had discretized values in bins {}." \
                          " Sampling uniformly at random from the feature range!"
                    print(fmt.format(feat, allowed_bins[feat]))
                    min_vals, max_vals = self.min[feat], self.max[feat]
                    samples[:, feat] = np.random.uniform(low=min_vals,
                                                         high=max_vals,
                                                         size=(num_samples,))

        return samples, self.disc.discretize(samples), coverage

    def sampler(self, anchor: list, num_samples: int, compute_labels: bool = True) \
            -> Tuple[np.ndarray, np.ndarray, np.ndarray, float]:
        """
        Create sampling function from training data.

        Parameters
        ----------
        anchor
            Ints representing encoded feature ids
        num_samples
            Number of samples used when sampling from training set
        compute_labels
            Boolean whether to use labels coming from model predictions as 'true' labels

        Returns
        -------
        raw_data
            Sampled data from training set
        data
            Sampled data where ordinal features are binned (1 if in bin, 0 otherwise)
        labels
            Create labels using model predictions if compute_labels equals True
        """

        raw_data, d_raw_data, coverage = self.sample_from_train(anchor, self.val2idx, self.ord_lookup, self.cat_lookup,
                                                                self.enc2feat_idx, num_samples)

        # use the sampled, discretized raw data to construct a data matrix with the categorical ...
        # ... and binned ordinal data (1 if in bin, 0 otherwise)
        data = np.zeros((num_samples, len(self.enc2feat_idx)), int)
        for i in self.enc2feat_idx:
            if i in self.cat_lookup:
                data[:, i] = (d_raw_data[:, self.enc2feat_idx[i]] == self.cat_lookup[i])
            else:
                d_records_sampled = d_raw_data[:, self.enc2feat_idx[i]]
                lower_bin, upper_bin = min(list(self.ord_lookup[i])), max(list(self.ord_lookup[i]))

                idxs = np.where((lower_bin <= d_records_sampled) & (d_records_sampled <= upper_bin))
                data[idxs, i] = 1

        # create labels using model predictions as true labels
        labels = np.array([])
        if compute_labels:
            labels = (self.predict_fn(raw_data) == self.instance_label).astype(int)

        return raw_data, data, labels, coverage

    def explain(self, X: np.ndarray, threshold: float = 0.95, delta: float = 0.1,
                tau: float = 0.15, batch_size: int = 100, max_anchor_size: int = None,
                desired_label: int = None, **kwargs: Any) -> dict:
        """
        Explain instance and return anchor with metadata.

        Parameters
        ----------
        X
            Instance to be explained
        threshold
            Minimum precision threshold
        delta
            Used to compute beta
        tau
            Margin between lower confidence bound and minimum precision or upper bound
        batch_size
            Batch size used for sampling
        max_anchor_size
            Maximum number of features in anchor
        desired_label
            Label to use as true label for the instance to be explained

        Returns
        -------
        explanation
            Dictionary containing the anchor explaining the instance with additional metadata
        """

        # if no true label available; true label = predicted label
        true_label = desired_label
        if true_label is None:
            self.instance_label = self.predict_fn(X.reshape(1, -1))[0]

        # build feature encoding and mappings from the instance values to database rows where similar records are found
        self.build_sampling_lookups(X)

        # get anchors and add metadata
<<<<<<< HEAD
        mab = AnchorBaseBeam()
        anchor = mab.anchor_beam(self.sampler, delta=delta, epsilon=tau,
                                 batch_size=batch_size, desired_confidence=threshold,
                                 max_anchor_size=max_anchor_size, **kwargs)  # type: Any
=======
        anchor = AnchorBaseBeam.anchor_beam(self.sampler, delta=delta, epsilon=tau,
                                            batch_size=batch_size, desired_confidence=threshold,
                                            max_anchor_size=max_anchor_size, **kwargs)  # type: Any
>>>>>>> 3ac72868
        self.add_names_to_exp(anchor)
        if true_label is None:
            anchor['prediction'] = self.instance_label
        else:
            anchor['prediction'] = self.predict_fn(X.reshape(1, -1))[0]
        anchor['instance'] = X
        exp = AnchorExplanation('tabular', anchor)

        return {'names': exp.names(),
                'precision': exp.precision(),
                'coverage': exp.coverage(),
                'raw': exp.exp_map,
                'meta': {'name': self.__class__.__name__}
                }

    def add_names_to_exp(self, explanation: dict) -> None:
        """
        Add feature names to explanation dictionary.

        Parameters
        ----------
        explanation
            Dict with anchors and additional metadata
        """
        anchor_idxs = explanation['feature']
        explanation['names'] = []
        explanation['feature'] = [self.enc2feat_idx[idx] for idx in anchor_idxs]
        ordinal_ranges = {self.enc2feat_idx[idx]: [float('-inf'), float('inf')] for idx in anchor_idxs}
        for idx in set(anchor_idxs) - self.cat_lookup.keys():
            if 0 in self.ord_lookup[idx]:  # tells if the feature in X falls in a higher or lower bin
                ordinal_ranges[self.enc2feat_idx[idx]][1] = min(ordinal_ranges[self.enc2feat_idx[idx]][1],
                                                                max(list(self.ord_lookup[idx])))
            else:
                ordinal_ranges[self.enc2feat_idx[idx]][0] = max(ordinal_ranges[self.enc2feat_idx[idx]][0],
                                                                min(list(self.ord_lookup[idx])) - 1)

        handled = set()  # type: Set[int]
        for idx in anchor_idxs:
            feat_id = self.enc2feat_idx[idx]
            if idx in self.cat_lookup:
                v = int(self.cat_lookup[idx])
                fname = '%s = ' % self.feature_names[feat_id]
                if feat_id in self.feature_values:
                    v = int(v)
                    if ('<' in self.feature_values[feat_id][v]
                            or '>' in self.feature_values[feat_id][v]):
                        fname = ''
                    fname = '%s%s' % (fname, self.feature_values[feat_id][v])
                else:
                    fname = '%s%.2f' % (fname, v)
            else:
                if feat_id in handled:
                    continue
                geq, leq = ordinal_ranges[feat_id]
                fname = ''
                geq_val = ''
                leq_val = ''
                if geq > float('-inf'):
                    if geq == len(self.feature_values[feat_id]) - 1:
                        geq = geq - 1
                    name = self.feature_values[feat_id][geq + 1]
                    if '<' in name:
                        geq_val = name.split()[0]
                    elif '>' in name:
                        geq_val = name.split()[-1]
                if leq < float('inf'):
                    name = self.feature_values[feat_id][leq]
                    if leq == 0:
                        leq_val = name.split()[-1]
                    elif '<' in name:
                        leq_val = name.split()[-1]
                if leq_val and geq_val:
                    fname = '%s < %s <= %s' % (geq_val, self.feature_names[feat_id],
                                               leq_val)
                elif leq_val:
                    fname = '%s <= %s' % (self.feature_names[feat_id], leq_val)
                elif geq_val:
                    fname = '%s > %s' % (self.feature_names[feat_id], geq_val)
                handled.add(feat_id)
            explanation['names'].append(fname)<|MERGE_RESOLUTION|>--- conflicted
+++ resolved
@@ -378,16 +378,12 @@
         self.build_sampling_lookups(X)
 
         # get anchors and add metadata
-<<<<<<< HEAD
+
         mab = AnchorBaseBeam()
         anchor = mab.anchor_beam(self.sampler, delta=delta, epsilon=tau,
                                  batch_size=batch_size, desired_confidence=threshold,
                                  max_anchor_size=max_anchor_size, **kwargs)  # type: Any
-=======
-        anchor = AnchorBaseBeam.anchor_beam(self.sampler, delta=delta, epsilon=tau,
-                                            batch_size=batch_size, desired_confidence=threshold,
-                                            max_anchor_size=max_anchor_size, **kwargs)  # type: Any
->>>>>>> 3ac72868
+
         self.add_names_to_exp(anchor)
         if true_label is None:
             anchor['prediction'] = self.instance_label
