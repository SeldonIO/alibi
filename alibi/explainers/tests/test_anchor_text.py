# flake8: noqa E731
import pytest
import spacy
import string

import numpy as np

from alibi.api.defaults import DEFAULT_META_ANCHOR, DEFAULT_DATA_ANCHOR
from alibi.explainers import AnchorText
from alibi.explainers.anchor_text import Neighbors
from alibi.explainers.tests.utils import predict_fcn
from alibi.utils.download import spacy_model

# load spaCy model
model = 'en_core_web_md'
spacy_model(model=model)
nlp = spacy.load(model)


<<<<<<< HEAD
def find_punctuation(text: str) -> int:
    """
    Returns nb of punctuation marks in a string.
    """

    punctuation = set([s for s in string.punctuation])
    tokens = set(text.split())

    return len(tokens & punctuation)


@pytest.mark.parametrize('lr_classifier',
                         [pytest.lazy_fixture('movie_sentiment_data')],
                         indirect=True)
=======
@pytest.mark.parametrize('text, n_punctuation_marks, n_unique_words',
                         [('This is a good book.', 1, 6),
                          ('I, for one, hate it.', 3, 7)])
@pytest.mark.parametrize('lr_classifier', ((get_dataset('movie_sentiment')),), indirect=True)
>>>>>>> 19a4ba97
@pytest.mark.parametrize("predict_type, anchor, use_similarity_proba, use_unk, threshold", [
    ('proba', (), False, True, 0.95),
    ('class', (), False, True, 0.95),
    ('class', (), False, True, 0.9),
    ('class', (), True, False, 0.95),
    ('class', (3,), True, False, 0.95),
])
<<<<<<< HEAD
def test_anchor_text(lr_classifier, predict_type, anchor, use_similarity_proba, use_unk, threshold):
=======
def test_anchor_text(lr_classifier, text, n_punctuation_marks, n_unique_words,
                     predict_type, anchor, use_similarity_proba, use_unk, threshold):
>>>>>>> 19a4ba97
    # test parameters
    num_samples = 100
    sample_proba = .5
    top_n = 500
    temperature = 1.
    n_covered_ex = 5  # number of examples where the anchor applies to be returned

    # fit and initialise predictor
    clf, preprocessor = lr_classifier
    predictor = predict_fcn(predict_type, clf, preproc=preprocessor)

    # test explainer initialization
    explainer = AnchorText(nlp, predictor)
    assert explainer.predictor(['book']).shape == (1,)

    # setup explainer
    perturb_opts = {
        'use_similarity_proba': use_similarity_proba,
        'sample_proba': sample_proba,
        'temperature': temperature,
    }
    explainer.n_covered_ex = n_covered_ex
    explainer.set_words_and_pos(text)
    explainer.set_sampler_perturbation(use_unk, perturb_opts, top_n)
    explainer.set_data_type(use_unk)
    if predict_type == 'proba':
        label = np.argmax(predictor([text])[0])
    elif predict_type == 'class':
        label = predictor([text])[0]
    explainer.instance_label = label

    assert isinstance(explainer.dtype, str)
    assert len(explainer.punctuation) == n_punctuation_marks
    assert len(explainer.words) == len(explainer.positions)

    # test sampler
    cov_true, cov_false, labels, data, coverage, _ = explainer.sampler((0, anchor), num_samples)
    if not anchor:
        assert coverage == -1
    if use_similarity_proba and len(anchor) > 0:  # check that words in present are in the proposed anchor
        assert len(anchor) * data.shape[0] == data[:, anchor].sum()

    if use_unk:
        # get list of unique words
        all_words = explainer.words
        # unique words = words in text + UNK
        assert len(np.unique(all_words)) == n_unique_words

    # test explanation
    explanation = explainer.explain(
        text,
        use_unk=use_unk,
        threshold=threshold,
        use_similarity_proba=use_similarity_proba,
    )
    assert explanation.precision >= threshold
    assert explanation.raw['prediction'] == label
    assert explanation.meta.keys() == DEFAULT_META_ANCHOR.keys()
    assert explanation.data.keys() == DEFAULT_DATA_ANCHOR.keys()

    # check if sampled sentences are not cut short
    keys = ['covered_true', 'covered_false']
    for i in range(len(explanation.raw['feature'])):
        example_dict = explanation.raw['examples'][i]
        for k in keys:
            for example in example_dict[k]:
                # check that we have perturbed the sentences
                if use_unk:
                    assert 'UNK' in example or example.replace(' ', '') == text.replace(' ', '')
                else:
                    assert 'UNK' not in example
                assert example[-1] in ['.', 'K']


def test_neighbors():
    # test inputs
    w_prob = -15.
    tag = 'NN'
    top_n = 10

    neighbor = Neighbors(nlp, w_prob=w_prob)
    n = neighbor.neighbors('book', tag, top_n)
    # The word itself is excluded from the array with similar words
    assert 'book' not in n['words']
    assert len(n['words']) == top_n
    assert len(n['words']) == len(n['similarities'])
    # similarity score list needs to be descending
    similarity_score = n['similarities']
    assert (np.sort(similarity_score[::-1]) - similarity_score).sum() == 0.0<|MERGE_RESOLUTION|>--- conflicted
+++ resolved
@@ -1,7 +1,6 @@
 # flake8: noqa E731
 import pytest
 import spacy
-import string
 
 import numpy as np
 
@@ -17,27 +16,10 @@
 nlp = spacy.load(model)
 
 
-<<<<<<< HEAD
-def find_punctuation(text: str) -> int:
-    """
-    Returns nb of punctuation marks in a string.
-    """
-
-    punctuation = set([s for s in string.punctuation])
-    tokens = set(text.split())
-
-    return len(tokens & punctuation)
-
-
-@pytest.mark.parametrize('lr_classifier',
-                         [pytest.lazy_fixture('movie_sentiment_data')],
-                         indirect=True)
-=======
 @pytest.mark.parametrize('text, n_punctuation_marks, n_unique_words',
                          [('This is a good book.', 1, 6),
                           ('I, for one, hate it.', 3, 7)])
-@pytest.mark.parametrize('lr_classifier', ((get_dataset('movie_sentiment')),), indirect=True)
->>>>>>> 19a4ba97
+@pytest.mark.parametrize('lr_classifier', [pytest.lazy_fixture('movie_sentiment_data')], indirect=True)
 @pytest.mark.parametrize("predict_type, anchor, use_similarity_proba, use_unk, threshold", [
     ('proba', (), False, True, 0.95),
     ('class', (), False, True, 0.95),
@@ -45,12 +27,8 @@
     ('class', (), True, False, 0.95),
     ('class', (3,), True, False, 0.95),
 ])
-<<<<<<< HEAD
-def test_anchor_text(lr_classifier, predict_type, anchor, use_similarity_proba, use_unk, threshold):
-=======
 def test_anchor_text(lr_classifier, text, n_punctuation_marks, n_unique_words,
                      predict_type, anchor, use_similarity_proba, use_unk, threshold):
->>>>>>> 19a4ba97
     # test parameters
     num_samples = 100
     sample_proba = .5
