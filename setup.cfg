--- conflicted
+++ resolved
@@ -10,11 +10,7 @@
 #    -n auto
 #    --forked
 markers =
-<<<<<<< HEAD
     tf1: runs only tests marked with tf1 to allow testing for algorithms depending on TF1.x behaviour
-=======
-    eager: runs only tests marked with the eager mark, to allow testing for both TF modes
->>>>>>> 995b2bb9
 [flake8]
 max-line-length = 120
 exclude =
