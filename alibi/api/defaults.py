"""
This module defines the default metadata and data dictionaries for each explanation method.
Note that the "name" field is automatically populated upon initialization of the corresponding
Explainer class.
"""
# Anchors
DEFAULT_META_ANCHOR = {"name": None,
                       "type": ["blackbox"],
                       "explanations": ["local"],
                       "params": {},
                       "version": None}  # type: dict
"""
Default anchor metadata.
"""

DEFAULT_DATA_ANCHOR = {"anchor": [],
                       "precision": None,
                       "coverage": None,
                       "raw": None}  # type: dict
"""
Default anchor data.
"""

DEFAULT_DATA_ANCHOR_IMG = {"anchor": [],
                           "segments": None,
                           "precision": None,
                           "coverage": None,
                           "raw": None}  # type: dict
"""
Default anchor image data.
"""

# CEM
DEFAULT_META_CEM = {"name": None,
                    "type": ["blackbox", "tensorflow", "keras"],
                    "explanations": ["local"],
                    "params": {},
                    "version": None}  # type: dict
"""
Default CEM metadata.
"""
DEFAULT_DATA_CEM = {"PN": None,
                    "PP": None,
                    "PN_pred": None,
                    "PP_pred": None,
                    "grads_graph": None,
                    "grads_num": None,
                    "X": None,
                    "X_pred": None
                    }  # type: dict
"""
Default CEM data.
"""

# Counterfactuals
DEFAULT_META_CF = {"name": None,
                   "type": ["blackbox", "tensorflow", "keras"],
                   "explanations": ["local"],
                   "params": {},
                   "version": None}  # type: dict
"""
Default counterfactual metadata.
"""

DEFAULT_DATA_CF = {"cf": None,
                   "all": [],
                   "orig_class": None,
                   "orig_proba": None,
                   "success": None}  # type: dict
"""
Default counterfactual data.
"""

# CFProto
DEFAULT_META_CFP = {"name": None,
                    "type": ["blackbox", "tensorflow", "keras"],
                    "explanations": ["local"],
                    "params": {},
                    "version": None}  # type: dict
"""
Default counterfactual prototype metadata.
"""

DEFAULT_DATA_CFP = {"cf": None,
                    "all": [],
                    "orig_class": None,
                    "orig_proba": None,
                    "id_proto": None
                    }  # type: dict
"""
Default counterfactual prototype metadata.
"""

# KernelSHAP
KERNEL_SHAP_PARAMS = [
    'link',
    'group_names',
    'grouped',
    'groups',
    'weights',
    'summarise_background',
    'summarise_result',
    'transpose',
    'kwargs',
]
"""
KernelShap parameters updated and returned in ``metadata['params']``.
See :py:class:`alibi.explainers.shap_wrappers.KernelShap`.
"""

DEFAULT_META_KERNEL_SHAP = {
    "name": None,
    "type": ["blackbox"],
    "task": None,
    "explanations": ["local", "global"],
    "params": dict.fromkeys(KERNEL_SHAP_PARAMS),
    "version": None
}  # type: dict
"""
Default KernelShap metadata.
"""

DEFAULT_DATA_KERNEL_SHAP = {
    "shap_values": [],
    "expected_value": [],
    "categorical_names": {},
    "feature_names": [],
    "raw": {
        "raw_prediction": None,
        "prediction": None,
        "instances": None,
        "importances": {},
    }
}  # type: dict
"""
Default KernelShap data.
"""

# ALE
DEFAULT_META_ALE = {
    "name": None,
    "type": ["blackbox"],
    "explanations": ["global"],
    "params": {},
    "version": None
}  # type: dict
"""
Default ALE metadata.
"""

DEFAULT_DATA_ALE = {
    "ale_values": [],
    "constant_value": None,
    "ale0": [],
    "feature_values": [],
    "feature_names": None,
    "target_names": None,
    "feature_deciles": None
}  # type: dict
"""
Default ALE data.
"""

# TreeShap
TREE_SHAP_PARAMS = [
    'model_output',
    'summarise_background',
    'summarise_result',
    'approximate',
    'interactions',
    'explain_loss',
    'algorithm',
    'kwargs'
]
"""
TreeShap parameters updated and returned in ``metadata['params']``.
See :py:class:`alibi.explainers.shap_wrappers.TreeShap`.
"""

DEFAULT_META_TREE_SHAP = {
    "name": None,
    "type": ["whitebox"],
    "task": None,  # updates with 'classification' or 'regression'
    "explanations": ["local", "global"],
    "params": dict.fromkeys(TREE_SHAP_PARAMS),
    "version": None
}  # type: dict
"""
Default TreeShap metadata.
"""

DEFAULT_DATA_TREE_SHAP = {
    "shap_values": [],
    "shap_interaction_values": [],
    "expected_value": [],
    "categorical_names": {},
    "feature_names": [],
    "raw": {
        "raw_prediction": None,
        "loss": None,
        "prediction": None,
        "instances": None,
        "labels": None,
        "importances": {},
    }
}  # type: dict

"""
Default TreeShap data.
"""

# Integrated gradients
DEFAULT_META_INTGRAD = {
    "name": None,
    "type": ["whitebox"],
    "explanations": ["local"],
    "params": {},
    "version": None
}  # type: dict
"""
Default IntegratedGradients metadata.
"""

DEFAULT_DATA_INTGRAD = {
    "attributions": None,
    "X": None,
    "forward_kwargs": None,
    "baselines": None,
    "predictions": None,
    "deltas": None
}  # type: dict
"""
Default IntegratedGradients data.
"""

DEFAULT_META_CFRL = {"name": None,
                     "type": ["blackbox"],
                     "explanations": ["local"],
                     "params": {},
                     "version": None}  # type: dict
"""
Default CounterfactualRL metadata.
"""

DEFAULT_DATA_CFRL = {"orig": None,
                     "cf": None,
                     "target": None,
                     "condition": None}  # type: dict
"""
Default CounterfactualRL data.
"""

# Similarity methods
DEFAULT_META_SIM = {"name": None,
                    "type": ["whitebox"],
                    "explanations": ["local"],
                    "params": {},
                    "version": None}  # type: dict
"""
Default SimilarityExplainer metadata.
"""

DEFAULT_DATA_SIM = {"scores": None,
                    "ordered_indices": None,
                    "most_similar": None,
                    "least_similar": None}  # type: dict
"""
Default SimilarityExplainer data.
"""

DEFAULT_META_PROTOSELECT = {"name": None,
                            "type": ["data"],
                            "explanation": ["global"],
                            "params": {},
                            "version": None}  # type: dict
"""
Default ProtoSelect metadata.
"""

DEFAULT_DATA_PROTOSELECT = {"prototypes": None,
                            "prototypes_indices": None,
                            "prototypes_labels": None}  # type: dict
"""
Default ProtoSelect data.
"""


# PartialDependence
DEFAULT_META_PD = {
    "name": None,
    "type": ["blackbox"],
    "explanations": ["global"],
    "params": {},
    "version": None
}  # type: dict
"""
Default PartialDependence metadata.
"""

DEFAULT_DATA_PD = {
    "feature_deciles": None,
    "pd_values": None,
    "ice_values": None,
    "feature_values": None,
    "feature_names": None,
}  # type: dict
"""
Default PartialDependence data.
"""


<<<<<<< HEAD
# PermutationImportance
DEFAULT_META_PERMUTATION_IMPORTANCE = {
=======
# PartialDependenceVariance
DEFAULT_META_PDVARIANCE = {
>>>>>>> 6a46fa7f
    "name": None,
    "type": ["blackbox"],
    "explanations": ["global"],
    "params": {},
    "version": None
}  # type: dict
"""
<<<<<<< HEAD
Default PermutationImportance metadata.
"""

DEFAULT_DATA_PERMUTATION_IMPORTANCE = {
    "feature_names": None,
    "metric_names": None,
    "feature_importance": None,
}  # type: dict
"""
Default PermutationImportance data.
=======
Default PartialDependenceVariance metadata.
"""

DEFAULT_DATA_PDVARIANCE = {
    "feature_deciles": None,
    "pd_values": None,
    "feature_values": None,
    "feature_names": None,
    "feature_importance": None,
    "feature_interaction": None,
    "conditional_importance": None,
    "conditional_importance_values": None
}  # type: dict
"""
Default PartialDependence data.
>>>>>>> 6a46fa7f
"""<|MERGE_RESOLUTION|>--- conflicted
+++ resolved
@@ -284,7 +284,6 @@
 Default ProtoSelect data.
 """
 
-
 # PartialDependence
 DEFAULT_META_PD = {
     "name": None,
@@ -308,14 +307,8 @@
 Default PartialDependence data.
 """
 
-
-<<<<<<< HEAD
-# PermutationImportance
-DEFAULT_META_PERMUTATION_IMPORTANCE = {
-=======
 # PartialDependenceVariance
 DEFAULT_META_PDVARIANCE = {
->>>>>>> 6a46fa7f
     "name": None,
     "type": ["blackbox"],
     "explanations": ["global"],
@@ -323,18 +316,6 @@
     "version": None
 }  # type: dict
 """
-<<<<<<< HEAD
-Default PermutationImportance metadata.
-"""
-
-DEFAULT_DATA_PERMUTATION_IMPORTANCE = {
-    "feature_names": None,
-    "metric_names": None,
-    "feature_importance": None,
-}  # type: dict
-"""
-Default PermutationImportance data.
-=======
 Default PartialDependenceVariance metadata.
 """
 
@@ -349,6 +330,26 @@
     "conditional_importance_values": None
 }  # type: dict
 """
-Default PartialDependence data.
->>>>>>> 6a46fa7f
+Default PartialDependenceVariance data.
+"""
+
+# PermutationImportance
+DEFAULT_META_PERMUTATION_IMPORTANCE = {
+    "name": None,
+    "type": ["blackbox"],
+    "explanations": ["global"],
+    "params": {},
+    "version": None
+}  # type: dict
+"""
+Default PermutationImportance metadata.
+"""
+
+DEFAULT_DATA_PERMUTATION_IMPORTANCE = {
+    "feature_names": None,
+    "metric_names": None,
+    "feature_importance": None,
+}  # type: dict
+"""
+Default PermutationImportance data.
 """