--- conflicted
+++ resolved
@@ -37,11 +37,7 @@
    "metadata": {},
    "source": [
     "![img1](shap_cartoon.png)\n",
-<<<<<<< HEAD
-    "Figure 1: Cartoon ilustration of black-box explanation models with Kernel SHAP\n",
-=======
     "Figure 1: Cartoon illustration of black-box explanation models with Kernel SHAP\n",
->>>>>>> e578df12
     "\n",
     "Image Credit: Scott Lundberg (see source [here](https://github.com/slundberg/shap))"
    ]
