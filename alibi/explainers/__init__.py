"""
The 'alibi.explainers' module includes feature importance, counterfactual and anchor-based explainers.
"""

from alibi.utils.missing_optional_dependency import import_optional
from alibi.explainers.ale import ALE, plot_ale
from alibi.explainers.anchors.anchor_text import AnchorText
from alibi.explainers.anchors.anchor_tabular import AnchorTabular
from alibi.explainers.anchors.anchor_image import AnchorImage
from alibi.explainers.cfrl_base import CounterfactualRL
from alibi.explainers.cfrl_tabular import CounterfactualRLTabular
from alibi.explainers.partial_dependence import PartialDependence, TreePartialDependence, plot_pd
<<<<<<< HEAD
from alibi.explainers.permutation_importance import PermutationImportance, plot_permutation_importance
=======
from alibi.explainers.pd_variance import PartialDependenceVariance, plot_pd_variance
>>>>>>> 6a46fa7f
from alibi.explainers.similarity.grad import GradientSimilarity


DistributedAnchorTabular = import_optional(
    'alibi.explainers.anchors.anchor_tabular_distributed',
    names=['DistributedAnchorTabular'])

CEM = import_optional(
    'alibi.explainers.cem',
    names=['CEM'])

CounterfactualProto, CounterFactualProto = import_optional(
    'alibi.explainers.cfproto',
    names=['CounterfactualProto', 'CounterFactualProto'])  # TODO: remove in an upcoming release

Counterfactual, CounterFactual = import_optional(
    'alibi.explainers.counterfactual',
    names=['Counterfactual', 'CounterFactual'])  # TODO: remove in an upcoming release

IntegratedGradients = import_optional(
    'alibi.explainers.integrated_gradients',
    names=['IntegratedGradients'])

KernelShap, TreeShap = import_optional(
    'alibi.explainers.shap_wrappers',
    names=['KernelShap', 'TreeShap'])

__all__ = [
    "ALE",
    "AnchorTabular",
    "DistributedAnchorTabular",
    "AnchorText",
    "AnchorImage",
    "CEM",
    "Counterfactual",
    "CounterfactualProto",
    "CounterfactualRL",
    "CounterfactualRLTabular",
    "plot_ale",
    "PartialDependence",
    "TreePartialDependence",
    "plot_pd",
<<<<<<< HEAD
    "PermutationImportance",
    "plot_permutation_importance",
=======
    "PartialDependenceVariance",
    "plot_pd_variance",
>>>>>>> 6a46fa7f
    "IntegratedGradients",
    "KernelShap",
    "TreeShap",
    "GradientSimilarity"
]<|MERGE_RESOLUTION|>--- conflicted
+++ resolved
@@ -10,11 +10,8 @@
 from alibi.explainers.cfrl_base import CounterfactualRL
 from alibi.explainers.cfrl_tabular import CounterfactualRLTabular
 from alibi.explainers.partial_dependence import PartialDependence, TreePartialDependence, plot_pd
-<<<<<<< HEAD
+from alibi.explainers.pd_variance import PartialDependenceVariance, plot_pd_variance
 from alibi.explainers.permutation_importance import PermutationImportance, plot_permutation_importance
-=======
-from alibi.explainers.pd_variance import PartialDependenceVariance, plot_pd_variance
->>>>>>> 6a46fa7f
 from alibi.explainers.similarity.grad import GradientSimilarity
 
 
@@ -57,13 +54,10 @@
     "PartialDependence",
     "TreePartialDependence",
     "plot_pd",
-<<<<<<< HEAD
+    "PartialDependenceVariance",
+    "plot_pd_variance",
     "PermutationImportance",
     "plot_permutation_importance",
-=======
-    "PartialDependenceVariance",
-    "plot_pd_variance",
->>>>>>> 6a46fa7f
     "IntegratedGradients",
     "KernelShap",
     "TreeShap",
