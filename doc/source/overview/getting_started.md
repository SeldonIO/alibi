--- conflicted
+++ resolved
@@ -27,8 +27,7 @@
  'CEM',
  'CounterFactual',
  'CounterFactualProto'
- 'KernelShap'
- 'IntegratedGradients'] 
+ 'KernelShap'] 
 ```
 
 For gauging model confidence:
@@ -50,12 +49,7 @@
     * [Counterfactual Instances](../methods/CF.ipynb)
     * [Counterfactuals Guided by Prototypes](../methods/CFProto.ipynb)
     * [Kernel SHAP](../methods/KernelSHAP.ipynb)
-<<<<<<< HEAD
-    * [IntegratedGradients](../methods/IntegratedGradients.ipynb)
-    * [Linearity Measure](../examples/linearity_measure_iris.ipynb)
-=======
     * [Linearity Measure](../methods/LinearityMeasure.ipynb)
->>>>>>> 99850c6d
     * [Trust Scores](../methods/TrustScores.ipynb)
 
 ## Basic Usage
