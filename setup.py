from setuptools import find_packages, setup


def readme():
    with open('README.md') as f:
        return f.read()


# read version file
exec(open('alibi/version.py').read())

extras_require = {
    'ray': ['ray>=0.8.7, <2.0.0'],
    # shap is separated due to build issues, see https://github.com/slundberg/shap/pull/1802
    'shap': [
        'shap>=0.40.0, <0.41.0',  # versioning: https://github.com/SeldonIO/alibi/issues/333
<<<<<<< HEAD
=======
        'numba>=0.50.0, !=0.54.0, <0.56.0',  # Avoid 0.54 due to: https://github.com/SeldonIO/alibi/issues/466
>>>>>>> 94945e26
    ],
}

LICENSE = "Apache 2.0"

setup(name='alibi',
      author='Seldon Technologies Ltd.',
      author_email='hello@seldon.io',
      version=__version__,  # type: ignore # noqa F821
      description='Algorithms for monitoring and explaining machine learning models',
      long_description=readme(),
      long_description_content_type='text/markdown',
      url='https://github.com/SeldonIO/alibi',
      license=LICENSE,
      packages=find_packages(),
      include_package_data=True,
      python_requires='>=3.7',
      # lower bounds based on Debian Stable versions where available
      install_requires=[
          'numpy>=1.16.2, <2.0.0',
          'pandas>=0.23.3, <2.0.0',
          'scikit-learn>=0.20.2, <1.1.0',
          'spacy[lookups]>=2.0.0, <4.0.0',
          'scikit-image>=0.14.2, !=0.17.1, <0.20',  # https://github.com/SeldonIO/alibi/issues/215
          'requests>=2.21.0, <3.0.0',
<<<<<<< HEAD
          'Pillow>=5.4.1, <9.0',
=======
          'Pillow>=5.4.1, <10.0',
>>>>>>> 94945e26
          'tensorflow>=2.0.0, !=2.6.0, !=2.6.1, <2.8.0',  # https://github.com/SeldonIO/alibi-detect/issues/375
          'attrs>=19.2.0, <22.0.0',
          'scipy>=1.1.0, <2.0.0',
          'matplotlib>=3.0.0, <4.0.0',
          'typing-extensions>=3.7.2; python_version < "3.8"',  # https://github.com/SeldonIO/alibi/pull/248
          'dill>=0.3.0, <0.4.0',
          'transformers>=4.7.0, <5.0.0',
          'tqdm>=4.28.1, <5.0.0'
      ],
      extras_require=extras_require,
      test_suite='tests',
      zip_safe=False,
      classifiers=[
          "Intended Audience :: Science/Research",
          "Operating System :: OS Independent",
          "Programming Language :: Python :: 3",
          "Programming Language :: Python :: 3.7",
          "Programming Language :: Python :: 3.8",
          "Programming Language :: Python :: 3.9",
          f"License :: OSI Approved :: {LICENSE} License",
          "Topic :: Scientific/Engineering",
          ],
      )<|MERGE_RESOLUTION|>--- conflicted
+++ resolved
@@ -14,10 +14,7 @@
     # shap is separated due to build issues, see https://github.com/slundberg/shap/pull/1802
     'shap': [
         'shap>=0.40.0, <0.41.0',  # versioning: https://github.com/SeldonIO/alibi/issues/333
-<<<<<<< HEAD
-=======
         'numba>=0.50.0, !=0.54.0, <0.56.0',  # Avoid 0.54 due to: https://github.com/SeldonIO/alibi/issues/466
->>>>>>> 94945e26
     ],
 }
 
@@ -43,11 +40,7 @@
           'spacy[lookups]>=2.0.0, <4.0.0',
           'scikit-image>=0.14.2, !=0.17.1, <0.20',  # https://github.com/SeldonIO/alibi/issues/215
           'requests>=2.21.0, <3.0.0',
-<<<<<<< HEAD
-          'Pillow>=5.4.1, <9.0',
-=======
           'Pillow>=5.4.1, <10.0',
->>>>>>> 94945e26
           'tensorflow>=2.0.0, !=2.6.0, !=2.6.1, <2.8.0',  # https://github.com/SeldonIO/alibi-detect/issues/375
           'attrs>=19.2.0, <22.0.0',
           'scipy>=1.1.0, <2.0.0',
