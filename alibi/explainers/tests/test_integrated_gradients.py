import numpy as np
import pytest
from alibi.explainers import IntegratedGradients
from alibi.api.interfaces import Explanation
import tensorflow as tf
from tensorflow.keras import Model

# generate some dummy data
N = 100
N_TRAIN = 90
N_FEATURES = 4
N_TEST = N - N_TRAIN
BASELINES = [None, 1, np.random.rand(N_TEST, N_FEATURES)]

X = np.random.rand(N, N_FEATURES)
X_train, X_test = X[:N_TRAIN, :], X[N_TRAIN:, :]

# multi inputs features
X0 = np.random.rand(N, 10, N_FEATURES)
X_multi_inputs = [X0, X]
X_train_multi_inputs, X_test_multi_inputs = [X0[:N_TRAIN, :], X[:N_TRAIN, :]], [X0[N_TRAIN:, :], X[N_TRAIN:, :]]
BASELINES_MULTI_INPUTS = [None, [1, 1],
                          [np.random.random(X_test_multi_inputs[0].shape),
                           np.random.random(X_test_multi_inputs[1].shape)]]

# regression labels
y_regression = X[:, 0] + X[:, 1]
y_train_regression = y_regression[:N_TRAIN]

# classification labels
y_classification_ordinal = (X[:, 0] + X[:, 1] > 1).astype(int)
y_classification_categorical = tf.keras.utils.to_categorical(y_classification_ordinal)

y_train_classification_ordinal = y_classification_ordinal[:N_TRAIN]
y_train_classification_categorical = y_classification_categorical[:N_TRAIN, :]

test_labels = y_classification_ordinal[N_TRAIN:]

# integral method used shouldn't affect wrapper functionality
INTEGRAL_METHODS = ['gausslegendre', 'riemann_middle']


@pytest.fixture()
def ffn_model(request):
    """
    Simple feed-forward model with configurable data, loss function, output activation and dimension
    """
    config = request.param
    inputs = tf.keras.Input(shape=config['X_train'].shape[1:])
    x = tf.keras.layers.Dense(20, activation='relu')(inputs)
    outputs = tf.keras.layers.Dense(config['output_dim'], activation=config['activation'])(x)
    if config.get('squash_output', False):
        outputs = tf.keras.layers.Reshape(())(outputs)
    model = tf.keras.models.Model(inputs=inputs, outputs=outputs)
    model.compile(loss=config['loss'],
                  optimizer='adam')

    model.fit(config['X_train'], config['y_train'], epochs=1, batch_size=256, verbose=0)

    return model


@pytest.fixture()
def ffn_model_multi_inputs(request):
    """
    Simple feed-forward model with configurable data, loss function, output activation and dimension
    """
    config = request.param
    input0 = tf.keras.Input(shape=config['X_train_multi_inputs'][0].shape[1:])
    input1 = tf.keras.Input(shape=config['X_train_multi_inputs'][1].shape[1:])

    x = tf.keras.layers.Flatten()(input0)
    x = tf.keras.layers.Concatenate()([x, input1])

    x = tf.keras.layers.Dense(20, activation='relu')(x)
    outputs = tf.keras.layers.Dense(config['output_dim'], activation=config['activation'])(x)
    if config.get('squash_output', False):
        outputs = tf.keras.layers.Reshape(())(outputs)
    model = tf.keras.models.Model(inputs=[input0, input1], outputs=outputs)
    model.compile(loss=config['loss'],
                  optimizer='adam')

    model.fit(config['X_train_multi_inputs'], config['y_train'], epochs=1, batch_size=256, verbose=0)

    return model


<<<<<<< HEAD
=======
@pytest.fixture()
def ffn_model_subclass(request):
    """
    Simple feed-forward model with configurable data, loss function, output activation and dimension
    """
    config = request.param

    class Linear(Model):

        def __init__(self, input_shape, output_dim, activation):
            super(Linear, self).__init__()
            self.dense_1 = tf.keras.layers.Dense(20, activation='relu')
            self.dense_2 = tf.keras.layers.Dense(output_dim, activation)

        def call(self, inputs):
            x = self.dense_1(inputs)
            outputs = self.dense_2(x)
            return outputs

    model = Linear(config['X_train'][0].shape[1:], config['output_dim'], activation=config['activation'])
    model.compile(loss=config['loss'],
                  optimizer='adam')

    model.fit(config['X_train'], config['y_train'], epochs=1, batch_size=256, verbose=1)

    return model


@pytest.fixture()
def ffn_model_sequential(request):
    """
    Simple feed-forward model with configurable data, loss function, output activation and dimension
    """
    config = request.param
    layers = [
        tf.keras.layers.InputLayer(input_shape=config['X_train'].shape[1:]),
        tf.keras.layers.Dense(20, activation='relu'),
        tf.keras.layers.Dense(config['output_dim'], activation=config['activation'])
        ]
    if config.get('squash_output', False):
        layers.append(tf.keras.layers.Reshape(()))
    model = tf.keras.models.Sequential(layers)
    model.compile(loss=config['loss'],
                  optimizer='adam')

    model.fit(config['X_train'], config['y_train'], epochs=1, batch_size=256, verbose=1)

    return model


@pytest.mark.parametrize('ffn_model_sequential', [({'output_dim': 2,
                                                    'activation': 'softmax',
                                                    'loss': 'categorical_crossentropy',
                                                    'X_train': X_train,
                                                    'y_train': y_train_classification_categorical})], indirect=True)
@pytest.mark.parametrize('method', INTEGRAL_METHODS, ids='method={}'.format)
@pytest.mark.parametrize('baselines', BASELINES)
def test_integrated_gradients_model_sequential(ffn_model_sequential, method, baselines):
    model = ffn_model_sequential
    ig = IntegratedGradients(model, n_steps=50, method=method)

    explanations = ig.explain(X_test,
                              baselines=baselines,
                              target=test_labels)

    assert isinstance(explanations, Explanation)
    assert explanations['data']['attributions'][0].shape == X_test.shape

    assert 'deltas' in explanations['data'].keys()
    assert explanations['data']['deltas'].shape[0] == X_test.shape[0]

    assert 'predictions' in explanations['data'].keys()
    assert explanations['data']['predictions'].shape[0] == X_test.shape[0]


# @pytest.mark.skip(reason="no way of currently testing this")
@pytest.mark.parametrize('ffn_model_subclass', [({'output_dim': 2,
                                                  'activation': 'softmax',
                                                  'loss': 'categorical_crossentropy',
                                                  'X_train': X_train,
                                                  'y_train': y_train_classification_categorical})], indirect=True)
@pytest.mark.parametrize('method', INTEGRAL_METHODS, ids='method={}'.format)
@pytest.mark.parametrize('baselines', BASELINES)
def test_integrated_gradients_model_subclass(ffn_model_subclass, method, baselines):
    model = ffn_model_subclass
    ig = IntegratedGradients(model, n_steps=50, method=method)

    explanations = ig.explain(X_test,
                              baselines=baselines,
                              target=test_labels)

    assert isinstance(explanations, Explanation)
    assert explanations['data']['attributions'][0].shape == X_test.shape

    assert 'deltas' in explanations['data'].keys()
    assert explanations['data']['deltas'].shape[0] == X_test.shape[0]

    assert 'predictions' in explanations['data'].keys()
    assert explanations['data']['predictions'].shape[0] == X_test.shape[0]


>>>>>>> e7a5b61b
@pytest.mark.parametrize('ffn_model_multi_inputs', [({'output_dim': 2,
                                                      'activation': 'softmax',
                                                      'loss': 'categorical_crossentropy',
                                                      'X_train_multi_inputs': X_train_multi_inputs,
                                                      'y_train': y_train_classification_categorical})], indirect=True)
@pytest.mark.parametrize('method', INTEGRAL_METHODS, ids='method={}'.format)
@pytest.mark.parametrize('baselines', BASELINES_MULTI_INPUTS)
def test_integrated_gradients_binary_classification_multi_inputs(ffn_model_multi_inputs, method, baselines):
    model = ffn_model_multi_inputs
    ig = IntegratedGradients(model, n_steps=50, method=method)

    explanations = ig.explain(X_test_multi_inputs,
                              baselines=baselines,
                              target=test_labels)

    assert isinstance(explanations, Explanation)
    assert max([len(x) for x in X_test_multi_inputs]) == min([len(x) for x in X_test_multi_inputs])
    assert (max([len(x) for x in explanations['data']['attributions']]) ==
            min([len(x) for x in explanations['data']['attributions']]))
    assert len(explanations['data']['attributions'][0]) == N_TEST
    assert len(X_test_multi_inputs[0]) == N_TEST

    attrs = explanations['data']['attributions']
    for i in range(len(attrs)):
        assert attrs[i].shape == X_test_multi_inputs[i].shape

    assert 'deltas' in explanations['data'].keys()
    assert explanations['data']['deltas'].shape[0] == N_TEST

    assert 'predictions' in explanations['data'].keys()
    assert explanations['data']['predictions'].shape[0] == N_TEST


@pytest.mark.parametrize('ffn_model_multi_inputs', [({'output_dim': 1,
                                                      'activation': 'sigmoid',
                                                      'loss': 'binary_crossentropy',
                                                      'X_train_multi_inputs': X_train_multi_inputs,
                                                      'y_train': y_train_classification_ordinal})], indirect=True)
@pytest.mark.parametrize('method', INTEGRAL_METHODS)
@pytest.mark.parametrize('baselines', BASELINES_MULTI_INPUTS)
def test_integrated_gradients_binary_classification_single_output_multi_inputs(ffn_model_multi_inputs,
                                                                               method,
                                                                               baselines):
    model = ffn_model_multi_inputs
    ig = IntegratedGradients(model, n_steps=50, method=method)

    explanations = ig.explain(X_test_multi_inputs,
                              baselines=baselines,
                              target=test_labels)

    assert isinstance(explanations, Explanation)
    assert max([len(x) for x in X_test_multi_inputs]) == min([len(x) for x in X_test_multi_inputs])
    assert (max([len(x) for x in explanations['data']['attributions']]) ==
            min([len(x) for x in explanations['data']['attributions']]))
    assert len(explanations['data']['attributions'][0]) == N_TEST
    assert len(X_test_multi_inputs[0]) == N_TEST

    attrs = explanations['data']['attributions']
    for i in range(len(attrs)):
        assert attrs[i].shape == X_test_multi_inputs[i].shape

    assert 'deltas' in explanations['data'].keys()
    assert explanations['data']['deltas'].shape[0] == N_TEST

    assert 'predictions' in explanations['data'].keys()
    assert explanations['data']['predictions'].shape[0] == N_TEST


@pytest.mark.parametrize('ffn_model', [({'output_dim': 2,
                                         'activation': 'softmax',
                                         'loss': 'categorical_crossentropy',
                                         'X_train': X_train,
                                         'y_train': y_train_classification_categorical})], indirect=True)
@pytest.mark.parametrize('method', INTEGRAL_METHODS, ids='method={}'.format)
@pytest.mark.parametrize('baselines', BASELINES)
def test_integrated_gradients_binary_classification(ffn_model, method, baselines):
    model = ffn_model
    ig = IntegratedGradients(model, n_steps=50, method=method)

    explanations = ig.explain(X_test,
                              baselines=baselines,
                              target=test_labels)

    assert isinstance(explanations, Explanation)
    assert explanations['data']['attributions'][0].shape == X_test.shape

    assert 'deltas' in explanations['data'].keys()
    assert explanations['data']['deltas'].shape[0] == X_test.shape[0]

    assert 'predictions' in explanations['data'].keys()
    assert explanations['data']['predictions'].shape[0] == X_test.shape[0]


@pytest.mark.parametrize('ffn_model', [({'output_dim': 1,
                                         'activation': 'sigmoid',
                                         'loss': 'binary_crossentropy',
                                         'X_train': X_train,
                                         'y_train': y_train_classification_ordinal})], indirect=True)
@pytest.mark.parametrize('method', INTEGRAL_METHODS)
@pytest.mark.parametrize('baselines', BASELINES)
def test_integrated_gradients_binary_classification_single_output(ffn_model, method, baselines):
    model = ffn_model
    ig = IntegratedGradients(model, n_steps=50, method=method)

    explanations = ig.explain(X_test,
                              baselines=baselines,
                              target=test_labels)

    assert isinstance(explanations, Explanation)
    assert explanations['data']['attributions'][0].shape == X_test.shape

    assert 'deltas' in explanations['data'].keys()
    assert explanations['data']['deltas'].shape[0] == X_test.shape[0]

    assert 'predictions' in explanations['data'].keys()
    assert explanations['data']['predictions'].shape[0] == X_test.shape[0]


@pytest.mark.parametrize('ffn_model', [({'output_dim': 1,
                                         'activation': 'sigmoid',
                                         'loss': 'binary_crossentropy',
                                         'X_train': X_train,
                                         'y_train': y_train_classification_ordinal,
                                         'squash_output': True})], indirect=True)
@pytest.mark.parametrize('method', INTEGRAL_METHODS)
@pytest.mark.parametrize('baselines', BASELINES)
def test_integrated_gradients_binary_classification_single_output_squash_output(ffn_model, method, baselines):
    model = ffn_model
    ig = IntegratedGradients(model, n_steps=50, method=method)

    explanations = ig.explain(X_test,
                              baselines=baselines,
                              target=test_labels)

    assert isinstance(explanations, Explanation)
    assert explanations['data']['attributions'][0].shape == X_test.shape

    assert 'deltas' in explanations['data'].keys()
    assert explanations['data']['deltas'].shape[0] == X_test.shape[0]

    assert 'predictions' in explanations['data'].keys()
    assert explanations['data']['predictions'].shape[0] == X_test.shape[0]


@pytest.mark.parametrize('ffn_model', [({'output_dim': 2,
                                         'activation': 'softmax',
                                         'loss': 'categorical_crossentropy',
                                         'X_train': X_train,
                                         'y_train': y_train_classification_categorical})], indirect=True)
@pytest.mark.parametrize('method', INTEGRAL_METHODS)
@pytest.mark.parametrize('layer_nb', (None, 1))
@pytest.mark.parametrize('baselines', BASELINES)
def test_integrated_gradients_binary_classification_layer(ffn_model, method, layer_nb, baselines):
    model = ffn_model
    if layer_nb is not None:
        layer = model.layers[layer_nb]
    else:
        layer = None

    ig = IntegratedGradients(model, layer=layer,
                             n_steps=50, method=method)

    explanations = ig.explain(X_test,
                              baselines=baselines,
                              target=test_labels)

    assert isinstance(explanations, Explanation)
    if layer is not None:
        layer_out = layer(X_test).numpy()
        assert explanations['data']['attributions'][0].shape == layer_out.shape
    else:
        assert explanations['data']['attributions'][0].shape == X_test.shape

    assert 'deltas' in explanations['data'].keys()
    assert explanations['data']['deltas'].shape[0] == X_test.shape[0]

    assert 'predictions' in explanations['data'].keys()
    assert explanations['data']['predictions'].shape[0] == X_test.shape[0]


@pytest.mark.parametrize('ffn_model', [({'output_dim': 1,
                                         'activation': 'linear',
                                         'loss': 'mean_squared_error',
                                         'X_train': X_train,
                                         'y_train': y_train_regression})], indirect=True)
@pytest.mark.parametrize('method', INTEGRAL_METHODS)
@pytest.mark.parametrize('baselines', BASELINES)
def test_integrated_gradients_regression(ffn_model, method, baselines):
    model = ffn_model
    ig = IntegratedGradients(model, n_steps=50, method=method)

    explanations = ig.explain(X_test,
                              baselines=baselines,
                              target=None)

    assert isinstance(explanations, Explanation)
    assert explanations['data']['attributions'][0].shape == X_test.shape

    assert 'deltas' in explanations['data'].keys()
    assert explanations['data']['deltas'].shape[0] == X_test.shape[0]

    assert 'predictions' in explanations['data'].keys()
    assert explanations['data']['predictions'].shape[0] == X_test.shape[0]<|MERGE_RESOLUTION|>--- conflicted
+++ resolved
@@ -85,8 +85,6 @@
     return model
 
 
-<<<<<<< HEAD
-=======
 @pytest.fixture()
 def ffn_model_subclass(request):
     """
@@ -188,7 +186,6 @@
     assert explanations['data']['predictions'].shape[0] == X_test.shape[0]
 
 
->>>>>>> e7a5b61b
 @pytest.mark.parametrize('ffn_model_multi_inputs', [({'output_dim': 2,
                                                       'activation': 'softmax',
                                                       'loss': 'categorical_crossentropy',
